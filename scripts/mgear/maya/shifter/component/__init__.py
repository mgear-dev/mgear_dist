--- conflicted
+++ resolved
@@ -400,8 +400,6 @@
         for oShape in ctl.getShapes():
             oShape.isHistoricallyInteresting.set(False)
 
-<<<<<<< HEAD
-=======
         #set controller tag
         if versions.current() >= 201650:
             try:
@@ -444,7 +442,6 @@
 
 
 
->>>>>>> 81b58460
         return ctl
 
 
