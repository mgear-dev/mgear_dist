# mGear: Rigging framework for Autodesk Maya

mGear is a rigging framework for Autodesk Maya. mGear provides a set of convenient modules, tools and c++ solvers to streamline the development of rigging and animation tools.

Originally mGear was design and develope by Jeremie Passerin , since 2013 Miquel Campos continued the project and evolved to the current design.

MGEAR is under the terms of the MIT License

<<<<<<< HEAD
*Latest release: 2.4.1 ( Release Log: https://miquelcampos.github.io/mgear/releaseLog.html)
=======
*Latest release: 2.4.2 ( Release Log: https://miquelcampos.github.io/mgear/releaseLog.html)
>>>>>>> 8cf4bfb0

For the official release, with compiled solvers and example data please download mGear from: https://gumroad.com/l/mgear

Official Documentation: https://miquelcampos.github.io/mgear/

mGear Goggle group: https://groups.google.com/forum/#!forum/mgearusergroup

Youtube channel: https://www.youtube.com/c/mgearriggingframework<|MERGE_RESOLUTION|>--- conflicted
+++ resolved
@@ -6,11 +6,7 @@
 
 MGEAR is under the terms of the MIT License
 
-<<<<<<< HEAD
-*Latest release: 2.4.1 ( Release Log: https://miquelcampos.github.io/mgear/releaseLog.html)
-=======
 *Latest release: 2.4.2 ( Release Log: https://miquelcampos.github.io/mgear/releaseLog.html)
->>>>>>> 8cf4bfb0
 
 For the official release, with compiled solvers and example data please download mGear from: https://gumroad.com/l/mgear
 
