import os
import sys
import excons
import excons.config
import excons.tools.maya as maya
import excons.tools.gl as gl

maya.SetupMscver()
env = excons.MakeBaseEnv()


<<<<<<< HEAD
version = (3, 0, 5)
=======
version = (3, 1, 0)
>>>>>>> 8759845f
versionstr = "%d.%d.%d" % version
platname = {"win32": "windows", "darwin": "osx"}.get(sys.platform, "linux")
outprefix = "platforms/%s/%s/%s/plug-ins" % (maya.Version(nice=True), platname, excons.arch_dir)

outdir = excons.OutputBaseDirectory()

gen = excons.config.AddGenerator(env, "mgear", {"MGEAR_VERSION": "[%d, %d, %d]" % version,
                                                "MGEAR_MAJMIN_VERSION": "%d.%d" % (version[0], version[1])})

mgearinit = gen("framework/scripts/mgear/__init__.py", "framework/scripts/mgear/__init__.py.in")
mgearmod = gen("mGear.mod", "mGear.mod.in")
mgearpy = filter(lambda x: not os.path.basename(x).startswith("__init__.py"), excons.glob("scripts/mgear/*"))
qtpy = ["Qtdotpy/Qt.py"]
qjason = ["vendor/QJsonModel/qjsonmodel.py"]
NoClean(mgearinit + mgearmod)

defines = []
if sys.platform == "win32":
    defines.append("NOMINMAX")


def maya_math_nodes_setup(env):
    env.Append(CPPDEFINES=[('NODE_NAME_PREFIX', '\"\\\"math_\\\"\"')])
    env.Append(CCFLAGS=["-Os"])
    env.Append(CPPFLAGS=" -DPROJECT_VERSION=\"\\\"1.4.0\\\"\"")


def CVWrapSetup(env):
    if sys.platform == "win32":
        env.Append(CCFLAGS=["/arch:AVX"])
    else:
        env.Append(CCFLAGS=["-mavx"])


targets = [
    {
        "name": "mgear_core",
        "type": "install",
        "desc": "mgear core python modules",
        "install": {"scripts": excons.glob("framework/scripts/*.py"),
                    "scripts/mgear": mgearpy + mgearinit,
                    "scripts/mgear/": excons.glob("framework/scripts/mgear/menu.py"),
                    "scripts/mgear/vendor": [qjason, qtpy, excons.glob("framework/scripts/mgear/vendor/*.py")],
                    "scripts/mgear/core": excons.glob("framework/mgear_core/scripts/mgear/core/*"),
                    "scripts/mgear/crank": excons.glob("framework/crank/scripts/mgear/crank/*"),
                    "scripts/mgear/animbits": excons.glob("framework/animbits/scripts/mgear/animbits/*"),
                    "scripts/mgear/rigbits": excons.glob("framework/rigbits/scripts/mgear/rigbits/*"),
                    "scripts/mgear/simpleRig": excons.glob("framework/simpleRig/scripts/mgear/simpleRig/*"),
                    "scripts/mgear/synoptic": excons.glob("framework/synoptic/scripts/mgear/synoptic/*"),
                    "scripts/mgear/shifter": excons.glob("framework/shifter/scripts/mgear/shifter/*"),
                    "scripts/mgear/flex": excons.glob("framework/flex/scripts/mgear/flex/*"),
                    "scripts/mgear/shifter_classic_components": excons.glob("framework/shifter_classic_components/scripts/mgear/shifter_classic_components/*"),
                    "": mgearmod}
    },
    {
        "name": "cvwrap",
        "type": "dynamicmodule",
        "desc": "wrap deformer plugin",
        "prefix": outprefix,
        "bldprefix": maya.Version(),
        "ext": maya.PluginExt(),
        "defs": defines,
        "incdirs": ["src"],
        "srcs": excons.glob("plugins/cvwrap/src/*.cpp"),
        "custom": [maya.Require, CVWrapSetup],
        "libs": ([] if maya.Version(asString=False) < 201600 else ["clew"]),
        "install": {"scripts": excons.glob("plugins/cvwrap/scripts/*")}
    },
    {
        "name": "mgear_solvers",
        "type": "dynamicmodule",
        "desc": "mgear solvers plugin",
        "prefix": outprefix,
        "bldprefix": maya.Version(),
        "ext": maya.PluginExt(),
        "defs": defines,
        "incdirs": ["plugins/mgear_solvers/src"],
        "srcs": excons.glob("plugins/mgear_solvers/src/*.cpp"),
        "custom": [maya.Require]
    },
    {
        "name": "maya-math-nodes",
        "type": "dynamicmodule",
        "desc": "math nodes plugin",
        "prefix": outprefix,
        "bldprefix": maya.Version(),
        "ext": maya.PluginExt(),
        "defs": defines,
        "incdirs": ["plugins/src"],
        "srcs": excons.glob("plugins/maya-math-nodes/src/*.cpp"),
        "custom": [maya.Require, maya_math_nodes_setup]
    },
    {
        "name": "grim_IK",
        "type": "dynamicmodule",
        "desc": "grim IK solver",
        "prefix": outprefix,
        "bldprefix": maya.Version(),
        "ext": maya.PluginExt(),
        "defs": defines,
        "incdirs": ["plugins/grim_IK"],
        "srcs": excons.glob("plugins/grim_IK/*.cpp"),
        "custom": [maya.Require]
    },
    {
        "name": "weightDriver",
        "type": "dynamicmodule",
        "desc": "weightDriver node",
        "prefix": outprefix,
        "bldprefix": maya.Version(),
        "ext": maya.PluginExt(),
        "defs": defines,
        "incdirs": ["plugins/weightDriver"],
        "srcs": excons.glob("plugins/weightDriver/source/*.cpp"),
        "custom": [maya.Require, gl.Require],
        "install": {"scripts": excons.glob("plugins/weightDriver/modules/weightDriver/scripts/*")}
    }
]

excons.AddHelpTargets(mgear="mgear maya framework (mgear_core, mgear_solvers, cvwrap, grim_IK, maya-math-nodes)")

td = excons.DeclareTargets(env, targets)

env.Alias("mgear", [td["mgear_core"], td["mgear_solvers"], td["cvwrap"], td["grim_IK"], td["maya-math-nodes"], td["weightDriver"]])

td["python"] = filter(lambda x: os.path.splitext(str(x))[1] != ".mel", Glob(outdir + "scripts/*"))
td["scripts"] = Glob(outdir + "scripts/*.mel")

pluginsdir = "/plug-ins/%s/%s" % (maya.Version(nice=True), excons.EcosystemPlatform())

ecodirs = {"mgear_solvers": pluginsdir,
           "cvwrap": pluginsdir,
           "grim_IK": pluginsdir,
           "maya-math-nodes": pluginsdir,
           "weightDriver": pluginsdir,
           "python": "/python",
           "scripts": "/scripts"}

excons.EcosystemDist(env, "mgear.env", ecodirs, version=versionstr, targets=td)

Default(["mgear"])<|MERGE_RESOLUTION|>--- conflicted
+++ resolved
@@ -9,11 +9,7 @@
 env = excons.MakeBaseEnv()
 
 
-<<<<<<< HEAD
-version = (3, 0, 5)
-=======
 version = (3, 1, 0)
->>>>>>> 8759845f
 versionstr = "%d.%d.%d" % version
 platname = {"win32": "windows", "darwin": "osx"}.get(sys.platform, "linux")
 outprefix = "platforms/%s/%s/%s/plug-ins" % (maya.Version(nice=True), platname, excons.arch_dir)
