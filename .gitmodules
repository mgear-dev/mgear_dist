--- conflicted
+++ resolved
@@ -3,11 +3,7 @@
 	url = https://github.com/gatgui/excons.git
 [submodule "cvwrap"]
 	path = cvwrap
-<<<<<<< HEAD
-	url = https://github.com/miquelcampos/cvwrap.git
-=======
 	url = https://github.com/miquelcampos/cvwrap.git
 [submodule "Qtdotpy"]
 	path = Qtdotpy
-	url = https://github.com/mottosso/Qt.py
->>>>>>> 34b026f4
+	url = https://github.com/mottosso/Qt.py